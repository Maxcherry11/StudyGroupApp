--- conflicted
+++ resolved
@@ -366,20 +366,12 @@
                 .font(.system(size: 21, weight: .regular))
                 .frame(maxWidth: .infinity, alignment: .leading)
             Text("\(row.pending)")
-<<<<<<< HEAD
-                .font(.system(size: 21, weight: .regular))
-                .frame(width: 70, alignment: .center)
-                .monospacedDigit()
-            Text(row.projected, format: .currency(code: "USD"))
-                .font(.system(size: 21, weight: .regular))
-=======
+
                 .font(.system(size: 15, weight: .regular))
                 .frame(width: 60, alignment: .center)
                 .monospacedDigit()
             Text(row.projected, format: .currency(code: "USD").precision(.fractionLength(0)))
-                .font(.system(size: 17, weight: .regular))
->>>>>>> d1b1de17
-                .foregroundColor(.green)
+                .font(.system(size: 17, weight: .regular))                .foregroundColor(.green)
                 .frame(minWidth: 110, alignment: .trailing)
                 .monospacedDigit()
         }
