--- conflicted
+++ resolved
@@ -294,12 +294,10 @@
         HStack(spacing: 12) {
             HStack(spacing: 4) {
                 Text(entry.name)
-<<<<<<< HEAD
-                    .font(.system(size: 16, weight: .medium, design: .rounded))
-=======
+
                     .font(.system(size: 17, weight: .regular, design: .rounded))
                     .monospacedDigit()
->>>>>>> aa38a0bc
+
                 if isCurrentUser {
                     Image(systemName: "pencil")
                 }
@@ -356,14 +354,9 @@
                     Text("Name")
                         .font(.system(size: 16, weight: .bold, design: .rounded))
                         .frame(maxWidth: .infinity, alignment: .leading)
-<<<<<<< HEAD
-                    Text("Pending")
-                        .font(.system(size: 16, weight: .bold, design: .rounded))
-                        .frame(width: 70, alignment: .center)
-                        .layoutPriority(1)
-=======
+
                     Text("Pending").frame(width: 70, alignment: .center)
->>>>>>> aa38a0bc
+
                     Text("Projected")
                         .font(.system(size: 17, weight: .bold, design: .rounded))
                         .frame(minWidth: 110, alignment: .trailing)
@@ -393,29 +386,20 @@
     var body: some View {
         HStack(spacing: 6) {
             Text(row.name)
-<<<<<<< HEAD
-                .font(.system(size: 21, weight: .regular, design: .rounded))
-                .frame(maxWidth: .infinity, alignment: .leading)
-            Text("\(row.pending)")
-
-                .font(.system(size: 15, weight: .regular, design: .rounded))
-=======
+
                 .font(.system(size: 17, weight: .regular, design: .rounded))
                 .monospacedDigit()
                 .frame(maxWidth: .infinity, alignment: .leading)
             Text("\(row.pending)")
                 .font(.system(size: 17, weight: .regular, design: .rounded))
->>>>>>> aa38a0bc
+
                 .frame(width: 70, alignment: .center)
                 .layoutPriority(1)
                 .monospacedDigit()
             Text(row.projected, format: .currency(code: "USD").precision(.fractionLength(0)))
                 .font(.system(size: 17, weight: .regular, design: .rounded))
-<<<<<<< HEAD
-                .foregroundColor(.black)
-=======
+
                 .foregroundColor(.green)
->>>>>>> aa38a0bc
                 .frame(minWidth: 110, alignment: .trailing)
                 .monospacedDigit()
         }
