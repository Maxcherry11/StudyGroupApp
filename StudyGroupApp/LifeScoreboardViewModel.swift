--- conflicted
+++ resolved
@@ -46,23 +46,10 @@
         activity.first(where: { $0.name == name })
     }
 
-<<<<<<< HEAD
-    func load() {
-        print("🔄 Fetching from CloudKit...")
-        let query = CKQuery(recordType: recordType, predicate: NSPredicate(value: true))
-        container.publicCloudDatabase.perform(query, inZoneWith: nil) { records, error in
-            guard let records = records else {
-                DispatchQueue.main.async {
-                    print("❌ Load error: \(error?.localizedDescription ?? "Unknown error")")
-                }
-                return
-            }
-=======
     private func updateLocalEntries(names: [String]) {
         // Remove entries for deleted users
         scores.removeAll { entry in !names.contains(entry.name) }
         activity.removeAll { row in !names.contains(row.name) }
->>>>>>> 33bc6167
 
         // Add entries for new users
         for name in names where !scores.contains(where: { $0.name == name }) {
