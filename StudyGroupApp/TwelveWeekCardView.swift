--- conflicted
+++ resolved
@@ -1,14 +1,6 @@
 import SwiftUI
 
 struct CardView: View {
-<<<<<<< HEAD
-    @State private var member = TwelveWeekMember(name: "DJ", goals: [])
-=======
-    @Binding var member: TwelveWeekMember
-    @State private var editingGoal: GoalProgress?
-    @State private var isEditingGoals = false
-    @Environment(\.dismiss) private var dismiss
->>>>>>> 273f5d8c
 
     var body: some View {
         NavigationView {
