--- conflicted
+++ resolved
@@ -268,35 +268,3 @@
     return percentElapsed
 }
 
-<<<<<<< HEAD
- #Preview {
-     CardPreviewHost()
- }
-
- private struct CardPreviewHost: View {
-     @State private var member = TeamMember(name: "Demo", goals: [
-         .init(title: "Auto", percent: 0.5),
-         .init(title: "Fire", percent: 0.6),
-         .init(title: "Life", percent: 0.4),
-         .init(title: "Training", percent: 0.7)
-     ])
-
-     var body: some View {
-         CardView(member: $member)
-             .preferredColorScheme(.dark)
-     }
- }
-=======
-#Preview {
-    StatefulPreviewWrapper(StudyGroupApp.TeamMember(name: "Demo", goals: [
-        .init(title: "Auto", percent: 0.5),
-        .init(title: "Fire", percent: 0.6),
-        .init(title: "Life", percent: 0.4),
-        .init(title: "Training", percent: 0.7)
-    ])) { $member in
-        CardView(member: $member)
-            .preferredColorScheme(ColorScheme.dark)
-    }
-}
->>>>>>> 8a20f313
-    