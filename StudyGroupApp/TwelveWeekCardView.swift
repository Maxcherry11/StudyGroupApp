import SwiftUI

struct CardView: View {
<<<<<<< HEAD
    @Binding var member: TeamMember
=======
    @Binding var member: TwelveWeekMember
>>>>>>> 7a1c3c82
    @State private var editingGoal: GoalProgress?
    @State private var isEditingGoals = false
    @Environment(\.dismiss) private var dismiss

    var body: some View {
        VStack(spacing: 24) {

            Text(member.name)
                .font(.system(size: 40, weight: .heavy))
                .foregroundColor(.white)
                .padding(.top, 150)

            LazyVGrid(columns: [GridItem(.flexible()), GridItem(.flexible())], spacing: 20) {
                ForEach(member.goals.indices, id: \.self) { index in
                    let goal = member.goals[index]
                    let color = goalColor(for: goal.percent)

                    ZStack(alignment: .topTrailing) {
                        VStack {
                            Spacer()
                            Text(goal.title)
                                .font(.system(size: 18, weight: .bold))
                                .foregroundColor(.white)
                                .multilineTextAlignment(.center)
                            Spacer().frame(height: 16)
                            CircleProgressView(progress: goal.percent, color: color)
                                .frame(width: 70, height: 70)
                            Spacer()
                        }
                        .frame(maxWidth: .infinity, minHeight: 140)
                        .padding()
                        .background(RoundedRectangle(cornerRadius: 20).fill(Color.white.opacity(0.05)))
                        .shadow(radius: 3)
                        .onTapGesture {
                            if !isEditingGoals {
                                editingGoal = goal
                            }
                        }

                        if isEditingGoals {
                            Button(action: {
                                member.goals.remove(at: index)
                            }) {
                                Image(systemName: "minus.circle.fill")
                                    .foregroundColor(.red)
                                    .background(Color.white)
                                    .clipShape(Circle())
                            }
                            .offset(x: 10, y: -10)
                        }
                    }
                }
                if isEditingGoals {
                    Button(action: {
                        let newGoal = GoalProgress(title: "New Goal", percent: 0)
                        member.goals.append(newGoal)
                    }) {
                        VStack(spacing: 10) {
                            Image(systemName: "plus")
                                .font(.system(size: 32, weight: .bold))
                                .foregroundColor(.white)
                            Text("Add Goal")
                                .font(.caption)
                                .foregroundColor(.white.opacity(0.7))
                        }
                        .frame(maxWidth: .infinity, minHeight: 140)
                        .padding()
                        .background(RoundedRectangle(cornerRadius: 20).fill(Color.white.opacity(0.1)))
                        .shadow(radius: 3)
                    }
                }
            }
            Spacer()
        }
        .padding()
        .background(Color(red: 60/255, green: 90/255, blue: 140/255))
        .ignoresSafeArea()
        .sheet(isPresented: Binding(get: {
            editingGoal != nil
        }, set: { value in
            if !value { editingGoal = nil }
        })) {
            GoalEditListView(goals: $member.goals)
        }
        .toolbar {
            ToolbarItem(placement: .navigationBarTrailing) {
                Button(action: {
                    isEditingGoals.toggle()
                }) {
                    Text(isEditingGoals ? "Save" : "Add Goal")
                        .font(.headline)
                        .foregroundColor(.white)
                }
            }
        }
    }
}

struct CircleProgressView: View {
    var progress: Double
    var color: Color

    var body: some View {
        ZStack {
            Circle()
                .stroke(Color.white.opacity(0.1), lineWidth: 10)
            Circle()
                .trim(from: 0, to: progress)
                .stroke(color, style: StrokeStyle(lineWidth: 10, lineCap: .round))
                .rotationEffect(.degrees(-90))
            Text("\(Int(progress * 100))%")
                .font(.caption2)
                .foregroundColor(.white)
        }
    }
}

struct GoalEditView: View {
    @Binding var goal: GoalProgress

    var body: some View {
        if #available(iOS 16.0, *) {
            NavigationStack {
                Form {
                    TextField("Title", text: $goal.title)
                        .padding(8)
                        .background(RoundedRectangle(cornerRadius: 8).stroke(Color.gray.opacity(0.4)))
                    Slider(value: $goal.percent, in: 0...1)
                }
                .navigationTitle("Edit Goal")
                .navigationBarTitleDisplayMode(.inline)
            }
        } else {
            NavigationView {
                Form {
                    TextField("Title", text: $goal.title)
                        .padding(8)
                        .background(RoundedRectangle(cornerRadius: 8).stroke(Color.gray.opacity(0.4)))
                    Slider(value: $goal.percent, in: 0...1)
                }
                .navigationTitle("Edit Goal")
                .navigationBarTitleDisplayMode(.inline)
            }
        }
    }
}

struct GoalEditListView: View {
    @Binding var goals: [GoalProgress]
    @Environment(\.dismiss) private var dismiss

    var body: some View {
        if #available(iOS 16.0, *) {
            NavigationStack {
                Form {
                    ForEach($goals.indices, id: \.self) { index in
                        Section(header: Text(goals[index].title).foregroundColor(.gray)) {
                            VStack(alignment: .leading, spacing: 12) {
                                TextField("Title", text: $goals[index].title)
                                    .padding(8)
                                    .background(RoundedRectangle(cornerRadius: 8).stroke(Color.gray.opacity(0.4)))

                                HStack {
                                    Slider(value: $goals[index].percent, in: 0...1)
                                    Text("\(Int(goals[index].percent * 100))%")
                                        .foregroundColor(.gray)
                                        .font(.subheadline)
                                        .frame(minWidth: 40, idealWidth: 50, maxWidth: 60, alignment: .trailing)
                                }
                                .frame(height: 40) // fixes layout jitter
                            }
                        }
                    }
                }
                .navigationTitle("Edit All Goals")
                .navigationBarTitleDisplayMode(.inline)
                .toolbar {
                    ToolbarItem(placement: .navigationBarTrailing) {
                        Button("Save") {
                            dismiss()
                        }
                    }
                    ToolbarItem(placement: .navigationBarLeading) {
                        Button(action: {
                            dismiss()
                        }) {
                            Label("Back", systemImage: "chevron.left")
                                .labelStyle(.titleOnly)
                        }
                        .foregroundColor(.white)
                    }
                }
            }
        } else {
            NavigationView {
                Form {
                    ForEach($goals.indices, id: \.self) { index in
                        Section(header: Text(goals[index].title).foregroundColor(.gray)) {
                            VStack(alignment: .leading, spacing: 12) {
                                TextField("Title", text: $goals[index].title)
                                    .padding(8)
                                    .background(RoundedRectangle(cornerRadius: 8).stroke(Color.gray.opacity(0.4)))

                                HStack {
                                    Slider(value: $goals[index].percent, in: 0...1)
                                    Text("\(Int(goals[index].percent * 100))%")
                                        .foregroundColor(.gray)
                                        .font(.subheadline)
                                        .frame(minWidth: 40, idealWidth: 50, maxWidth: 60, alignment: .trailing)
                                }
                                .frame(height: 40) // fixes layout jitter
                            }
                        }
                    }
                }
                .navigationTitle("Edit All Goals")
                .navigationBarTitleDisplayMode(.inline)
                .toolbar {
                    ToolbarItem(placement: .navigationBarTrailing) {
                        Button("Save") {
                            dismiss()
                        }
                    }
                    ToolbarItem(placement: .navigationBarLeading) {
                        Button(action: {
                            dismiss()
                        }) {
                            Label("Back", systemImage: "chevron.left")
                                .labelStyle(.titleOnly)
                        }
                        .foregroundColor(.white)
                    }
                }
            }
        }
    }
}

private func goalColor(for progress: Double) -> Color {
    let target = onTimeTargetProgress()

    switch progress {
    case 0..<target * 0.5:
        return .red
    case target * 0.5..<target * 0.9:
        return .yellow
    default:
        return .green
    }
}

private func onTimeTargetProgress() -> Double {
    let calendar = Calendar.current
    let now = Date()

    guard let quarter = calendar.dateInterval(of: .quarter, for: now) else {
        return 1.0 // fallback to full if unknown
    }

    let totalSeconds = quarter.end.timeIntervalSince(quarter.start)
    let elapsedSeconds = now.timeIntervalSince(quarter.start)
    let percentElapsed = elapsedSeconds / totalSeconds

    return percentElapsed
}

<|MERGE_RESOLUTION|>--- conflicted
+++ resolved
@@ -1,11 +1,6 @@
 import SwiftUI
 
 struct CardView: View {
-<<<<<<< HEAD
-    @Binding var member: TeamMember
-=======
-    @Binding var member: TwelveWeekMember
->>>>>>> 7a1c3c82
     @State private var editingGoal: GoalProgress?
     @State private var isEditingGoals = false
     @Environment(\.dismiss) private var dismiss
