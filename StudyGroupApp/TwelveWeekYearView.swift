import SwiftUI

struct TwelveWeekYearView: View {
    @StateObject private var viewModel = TwelveWeekYearViewModel()
    @ObservedObject private var userManager = UserManager.shared
    @State private var selectedMember: TwelveWeekMember? = nil

    var overallPercent: Double {
        guard !viewModel.members.isEmpty else { return 0 }
        return viewModel.members.map { $0.progress * 100 }.reduce(0, +) / Double(viewModel.members.count)
    }

    var sortedTeam: [TwelveWeekMember] {
        viewModel.members.sorted { $0.progress > $1.progress }
    }

    var body: some View {
        Group {
            if #available(iOS 16.0, *) {
                ZStack {
                    GeometryReader { _ in
                        ZStack {
                            RoundedRectangle(cornerRadius: 24)
                                .fill(Color(red: 60/255, green: 90/255, blue: 140/255))
                                .shadow(color: .black.opacity(0.3), radius: 12)

                            VStack(spacing: 75) {
                                Text("12 Week Year")
                                    .font(.system(size: 48, weight: .bold))
                                    .foregroundColor(.white)

                                GaugeView(percentage: overallPercent)
                                    .frame(height: 140)

                                Text("On-Time % for Team")
                                    .font(.system(size: 30, weight: .semibold))
                                    .foregroundColor(.white.opacity(0.8))

                                VStack(alignment: .leading, spacing: 18) {
                                    ForEach(sortedTeam) { member in
                                        let binding = Binding<TwelveWeekMember>(
                                            get: {
                                                viewModel.members.first(where: { $0.id == member.id }) ?? member
                                            },
                                            set: { updated in
                                                if let i = viewModel.members.firstIndex(where: { $0.id == updated.id }) {
                                                    viewModel.members[i] = updated
                                                }
                                            }
                                        )
                                        HStack {
                                            Text(member.name)
                                                .font(.system(size: 26, weight: .medium))
                                                .foregroundColor(.white)
                                                .frame(width: 100, alignment: .leading)
                                                .padding(.trailing, 40)

                                            ZStack(alignment: .leading) {
                                                RoundedRectangle(cornerRadius: 5)
                                                    .fill(Color.white.opacity(0.12))
                                                    .frame(height: 15)

                                                RoundedRectangle(cornerRadius: 5)
                                                    .fill(Color.blue)
                                                    .frame(width: CGFloat(member.progress) * 200, height: 15)
                                            }
                                            .frame(width: 200, height: 10)
                                        }
                                        .frame(maxWidth: .infinity)
                                        .contentShape(Rectangle())
                                        .onTapGesture {
                                            selectedMember = member
                                        }
                                    }
                                }
                                .padding(.horizontal, 0)
                            }
                            .padding(16)
                        }
                        .frame(maxWidth: .infinity, maxHeight: .infinity)
                        .ignoresSafeArea()
                    }
<<<<<<< HEAD
                    .padding(.horizontal, 0)
                }
                .padding(16)
            }
            .frame(maxWidth: .infinity, maxHeight: .infinity)
            .ignoresSafeArea()
        }
        }
=======
                }
>>>>>>> 8aa7e93a
                .fullScreenCover(item: $selectedMember) { member in
                    NavigationStack {
                        let binding = Binding<TwelveWeekMember>(
                            get: {
                                viewModel.members.first(where: { $0.id == member.id }) ?? member
                            },
                            set: { updated in
                                if let i = viewModel.members.firstIndex(where: { $0.id == updated.id }) {
                                    viewModel.members[i] = updated
                                }
                            }
                        )
                        CardView(member: binding)
                            .onDisappear {
                                viewModel.saveMember(binding.wrappedValue)
                            }
                            .toolbar {
                                ToolbarItem(placement: .navigationBarLeading) {
                                    Button("Back") {
                                        selectedMember = nil
                                    }
                                }
                            }
                    }
                }
            } else {
                Text("Requires iOS 16.0 or later")
                    .foregroundColor(.white)
                    .frame(maxWidth: .infinity, maxHeight: .infinity)
                    .background(Color(red: 60/255, green: 90/255, blue: 140/255))
                    .ignoresSafeArea()
            }
        }
        .onAppear {
            viewModel.fetchMembersFromCloud()
        }
        .onChange(of: userManager.userList) { _ in
            viewModel.fetchMembersFromCloud()
        }
    }

struct GaugeView: View {
    let percentage: Double

    var body: some View {
        GeometryReader { geo in
            ZStack {
                ArcShape(startAngle: .degrees(180), endAngle: .degrees(0))
                    .stroke(Color.gray.opacity(0.3), style: StrokeStyle(lineWidth: 25, lineCap: .round))

                ArcShape(startAngle: .degrees(180), endAngle: .degrees(180 + (percentage / 100 * 180)))
                    .stroke(AngularGradient(
                        gradient: Gradient(colors: [.red, .orange, .green]),
                        center: .center,
                        startAngle: .degrees(180),
                        endAngle: .degrees(360)
                    ), style: StrokeStyle(lineWidth: 25, lineCap: .round))

                Text("\(Int(percentage))%")
                    .font(.system(size: 44, weight: .bold))
                    .fontWeight(.bold)
                    .foregroundColor(.white)
                    .offset(y: 20)
            }
        }
    }
}

struct ArcShape: Shape {
    let startAngle: Angle
    let endAngle: Angle

    func path(in rect: CGRect) -> Path {
        var path = Path()
        path.addArc(
            center: CGPoint(x: rect.midX, y: rect.maxY),
            radius: rect.width / 2.4,
            startAngle: startAngle,
            endAngle: endAngle,
            clockwise: false
        )
        return path
    }
}

struct TwelveWeekYearView_Previews: PreviewProvider {
    static var previews: some View {
        TwelveWeekYearView()
            .preferredColorScheme(.dark)
    }
}<|MERGE_RESOLUTION|>--- conflicted
+++ resolved
@@ -80,18 +80,7 @@
                         .frame(maxWidth: .infinity, maxHeight: .infinity)
                         .ignoresSafeArea()
                     }
-<<<<<<< HEAD
-                    .padding(.horizontal, 0)
-                }
-                .padding(16)
-            }
-            .frame(maxWidth: .infinity, maxHeight: .infinity)
-            .ignoresSafeArea()
-        }
-        }
-=======
-                }
->>>>>>> 8aa7e93a
+
                 .fullScreenCover(item: $selectedMember) { member in
                     NavigationStack {
                         let binding = Binding<TwelveWeekMember>(
