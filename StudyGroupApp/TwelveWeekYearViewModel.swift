import Foundation
import CloudKit

class TwelveWeekYearViewModel: ObservableObject {
    @Published var members: [TwelveWeekMember] = []
<<<<<<< HEAD
    private let recordType = "TwelveWeekMember"

    init() {
        loadMembersFromCache()
        fetchMembersFromCloud()
    }

    func loadMembersFromCache() {
        if let data = UserDefaults.standard.data(forKey: "TwelveWeekMembers") {
            if let decoded = try? JSONDecoder().decode([TwelveWeekMember].self, from: data) {
                self.members = decoded
            }
        }
    }

    func saveMembersToCache() {
        if let data = try? JSONEncoder().encode(members) {
            UserDefaults.standard.set(data, forKey: "TwelveWeekMembers")
        }
    }

    func fetchMembersFromCloud() {
        let predicate = NSPredicate(value: true)
        let query = CKQuery(recordType: recordType, predicate: predicate)
        CKContainer.default().privateCloudDatabase.perform(query, inZoneWith: nil) { records, error in
            if let records = records {
                DispatchQueue.main.async {
                    self.members = records.compactMap { TwelveWeekMember(record: $0) }
                    self.saveMembersToCache()
                }
            }
        }
    }

    func saveMemberToCloud(_ member: TwelveWeekMember) {
        let record = member.toRecord()
        CKContainer.default().privateCloudDatabase.save(record) { _, error in
            if error == nil {
                DispatchQueue.main.async {
                    self.fetchMembersFromCloud()
                }
            }
        }
=======

    private let container = CKContainer.default()
    private let defaultsKey = "TwelveWeekMembers"
    private var lastFetchHash: Int?

    init() {
        loadLocalMembers()
        updateLocalEntries(names: UserManager.shared.userList)
    }

    // MARK: - Local Persistence
    private func loadLocalMembers() {
        guard let data = UserDefaults.standard.data(forKey: defaultsKey),
              let decoded = try? JSONDecoder().decode([TwelveWeekMember].self, from: data) else { return }
        members = decoded
        lastFetchHash = computeHash(for: decoded)
    }

    private func saveLocalMembers() {
        guard let data = try? JSONEncoder().encode(members) else { return }
        UserDefaults.standard.set(data, forKey: defaultsKey)
    }

    // MARK: - Hashing
    private func computeHash(for list: [TwelveWeekMember]) -> Int {
        var hasher = Hasher()
        for m in list {
            hasher.combine(m.name)
            for g in m.goals {
                hasher.combine(g.id)
                hasher.combine(g.title)
                hasher.combine(g.percent)
            }
        }
        return hasher.finalize()
    }

    // MARK: - CloudKit Sync
    func fetchMembersFromCloud() {
        let names = UserManager.shared.userList
        updateLocalEntries(names: names)

        let predicate = NSPredicate(value: true)
        let query = CKQuery(recordType: TwelveWeekMember.recordType, predicate: predicate)

        container.publicCloudDatabase.perform(query, inZoneWith: nil) { records, error in
            guard let records = records, error == nil else {
                print("⚠️ Fetch failed: \(error?.localizedDescription ?? \"Unknown error\")")
                return
            }

            let fetched = records.compactMap { TwelveWeekMember(record: $0) }
            let newHash = self.computeHash(for: fetched)

            DispatchQueue.main.async {
                if self.lastFetchHash != newHash {
                    self.members = fetched
                    self.lastFetchHash = newHash
                    self.saveLocalMembers()
                }
            }
        }
    }

    func saveMember(_ member: TwelveWeekMember) {
        let record = member.record
        container.publicCloudDatabase.save(record) { _, error in
            if let error = error {
                print("⚠️ Save failed: \(error.localizedDescription)")
            } else {
                DispatchQueue.main.async {
                    if let idx = self.members.firstIndex(where: { $0.name == member.name }) {
                        self.members[idx] = member
                    } else {
                        self.members.append(member)
                    }
                    self.saveLocalMembers()
                }
            }
        }
    }

    func deleteMember(named name: String) {
        let recordID = CKRecord.ID(recordName: "twy-\(name)")
        container.publicCloudDatabase.delete(withRecordID: recordID) { _, error in
            if let error = error {
                print("⚠️ Deletion failed: \(error.localizedDescription)")
            } else {
                DispatchQueue.main.async {
                    self.members.removeAll { $0.name == name }
                    self.saveLocalMembers()
                }
            }
        }
    }

    // MARK: - Sync with UserManager
    func updateLocalEntries(names: [String]) {
        // Remove any members not in the provided names
        for member in members where !names.contains(member.name) {
            deleteMember(named: member.name)
        }

        // Add missing names
        for name in names where !members.contains(where: { $0.name == name }) {
            let newMember = TwelveWeekMember(name: name, goals: [])
            members.append(newMember)
            saveMember(newMember)
        }

        saveLocalMembers()
>>>>>>> 2f3bf2d7
    }
}<|MERGE_RESOLUTION|>--- conflicted
+++ resolved
@@ -3,51 +3,6 @@
 
 class TwelveWeekYearViewModel: ObservableObject {
     @Published var members: [TwelveWeekMember] = []
-<<<<<<< HEAD
-    private let recordType = "TwelveWeekMember"
-
-    init() {
-        loadMembersFromCache()
-        fetchMembersFromCloud()
-    }
-
-    func loadMembersFromCache() {
-        if let data = UserDefaults.standard.data(forKey: "TwelveWeekMembers") {
-            if let decoded = try? JSONDecoder().decode([TwelveWeekMember].self, from: data) {
-                self.members = decoded
-            }
-        }
-    }
-
-    func saveMembersToCache() {
-        if let data = try? JSONEncoder().encode(members) {
-            UserDefaults.standard.set(data, forKey: "TwelveWeekMembers")
-        }
-    }
-
-    func fetchMembersFromCloud() {
-        let predicate = NSPredicate(value: true)
-        let query = CKQuery(recordType: recordType, predicate: predicate)
-        CKContainer.default().privateCloudDatabase.perform(query, inZoneWith: nil) { records, error in
-            if let records = records {
-                DispatchQueue.main.async {
-                    self.members = records.compactMap { TwelveWeekMember(record: $0) }
-                    self.saveMembersToCache()
-                }
-            }
-        }
-    }
-
-    func saveMemberToCloud(_ member: TwelveWeekMember) {
-        let record = member.toRecord()
-        CKContainer.default().privateCloudDatabase.save(record) { _, error in
-            if error == nil {
-                DispatchQueue.main.async {
-                    self.fetchMembersFromCloud()
-                }
-            }
-        }
-=======
 
     private let container = CKContainer.default()
     private let defaultsKey = "TwelveWeekMembers"
@@ -95,7 +50,7 @@
 
         container.publicCloudDatabase.perform(query, inZoneWith: nil) { records, error in
             guard let records = records, error == nil else {
-                print("⚠️ Fetch failed: \(error?.localizedDescription ?? \"Unknown error\")")
+                print("⚠️ Fetch failed: \(error?.localizedDescription ?? "Unknown error")")
                 return
             }
 
@@ -159,6 +114,5 @@
         }
 
         saveLocalMembers()
->>>>>>> 2f3bf2d7
     }
 }