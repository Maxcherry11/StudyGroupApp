--- conflicted
+++ resolved
@@ -289,26 +289,7 @@
     ScrollViewReader { scrollProxy in
         ScrollView {
             VStack(spacing: 10) {
-<<<<<<< HEAD
-                ForEach($viewModel.teamMembers.filter { $0.name.wrappedValue == userManager.currentUser }) { $member in
-                    let name = member.name
-                    let isEditable = name == userManager.currentUser
-                    TeamMemberCardView(
-                        member: $member,
-                        isEditable: isEditable,
-                        selectedUserName: userManager.currentUser,
-                        onEdit: { field in
-                            if isEditable {
-                                editingMemberID = member.id
-                                editingField = field
-                                if field == "emoji" {
-                                    emojiPickerVisible = true
-                                    emojiEditingID = member.id
-                                    editingMemberID = nil
-                                } else {
-                                    withAnimation {
-                                        scrollProxy.scrollTo(member.id, anchor: .center)
-=======
+
                 ForEach(userManager.userList, id: \.self) { name in
                     if let index = viewModel.teamMembers.firstIndex(where: { $0.name == name }) {
                         let isEditable = name == userManager.currentUser
@@ -328,7 +309,6 @@
                                         withAnimation {
                                             scrollProxy.scrollTo(viewModel.teamMembers[index].id, anchor: .center)
                                         }
->>>>>>> f9b28254
                                     }
                                 }
                             },
